--- conflicted
+++ resolved
@@ -21,23 +21,18 @@
 
 import pytest
 
-<<<<<<< HEAD
 from weakincentives.adapters import (
     LITELLM_ADAPTER_NAME,
     PromptEvaluationError,
     PromptResponse,
     shared,
 )
-from weakincentives.adapters.core import ProviderAdapter, SessionProtocol
-=======
-from weakincentives.adapters import PromptEvaluationError, PromptResponse, shared
 from weakincentives.adapters.core import (
     PROMPT_EVALUATION_PHASE_RESPONSE,
     PROMPT_EVALUATION_PHASE_TOOL,
     ProviderAdapter,
     SessionProtocol,
 )
->>>>>>> a1123a58
 from weakincentives.prompt.structured_output import ARRAY_WRAPPER_KEY
 
 try:
