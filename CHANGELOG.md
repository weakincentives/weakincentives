# Changelog

Release highlights for weakincentives.

## Unreleased

- Moved the asteval-backed evaluation tool behind the `asteval` extra so the core
  library stays stdlib-only and surfaces a clearer install hint when the optional
  dependency is missing.
<<<<<<< HEAD
- Refactored `PlanningToolsSection` to configure sessions from
  `ToolContext.session`, simplifying prompt construction and aligning the suite
  with other tool sections.
=======
- Refactored `AstevalSection` to configure reducers via `ToolContext.session`,
  removing the constructor `Session` dependency and aligning with other tool
  sections.
>>>>>>> 04b47f41

## v0.5.0 - 2025-11-02

### Session & State

- Added session snapshot capture and rollback APIs to persist dataclass slices, with new helpers and regression coverage.

### Prompt Overrides

- Introduced `LocalPromptOverridesStore` for persisting prompt overrides on disk with strict validation and a README walkthrough.
- Renamed the prompt overrides protocol and exports to `PromptOverridesStore` so runtime and specs share consistent terminology.

### Tool Execution & Adapters

- Centralized adapter tool execution through a shared helper, removing redundant aliases and unifying reducer rollback handling.
- Tool handlers now emit structured JSON responses (including a `success` flag) and adapters treat failures as non-fatal session events.

### Events & Telemetry

- Event buses now return a `PublishResult` summary capturing handler failures and expose `raise_if_errors` for aggregated exceptions.

### Tooling & Quality

- Enabled Pyright strict mode and tightened type contracts across adapters, tool serialization, and session snapshot plumbing.

### Documentation

- Added specs covering session snapshots, local prompt overrides, prompt subagent dispatch, and tool error handling.
- Expanded ASTEval guidance with tool invocation examples and refreshed README tutorials with spec links and symbol search tooling.

## v0.4.0 - 2025-11-01

### Evaluation Tools

- Added `AstevalSection` to expose an `evaluate_python` tool that runs inside
  the sandbox, bridges the virtual filesystem, captures stdout/stderr,
  templates writes, and enforces timeouts.
- Declared `asteval>=1.0.6` as a runtime dependency and documented the
  synchronous handler contract in the ASTEval spec.

### Virtual Filesystem

- Extended the VFS to accept UTF-8 content for writes and host mounts,
  refreshed prompt guidance, and mounted the sunfish README to demonstrate
  multibyte data.

### Examples

- Added a code review agent example that exercises the VFS helpers safely and
  surfaces tool call history through the console session scaffold.
- Wired the ASTEval section into the code review prompt example so agents can
  invoke the `evaluate_python` tool during reviews.

### Typing & Tests

- Expanded type annotations across prompts, adapters, and examples, removed
  Ruff annotation ignores, and broadened the pytest suite to cover new
  behaviors and VFS regression cases while updating coverage configuration.

### Documentation

- Replaced the README quickstart with a step-by-step code review tutorial that
  contrasts Weak Incentives with LangGraph and DSPy.
- Expanded the ASTEval specification with the section entry point, full-VFS
  access guidance, and updated timeout expectations.
- Removed the legacy `docs/` pages now superseded by `specs/`.

## v0.3.0 - 2025-11-01

### Prompt & Rendering

- Renamed and reorganized the prompt authoring primitives (`MarkdownSection`,
  `SectionNode`, `Tool`, `ToolResult`, `parse_structured_output`, …) under the
  consolidated `weakincentives.prompt` surface.
- Prompts now require namespaces and explicit section keys so overrides line up with
  rendered content and structured response formats.
- Added tool-aware prompt version metadata and the `PromptVersionStore` override
  workflow to track section edits and tool changes across revisions.

### Session & State

- Introduced the `Session` container with typed reducers/selectors that capture prompt
  outputs and tool payloads directly from emitted events.
- Added helper reducers (`append`, `replace_latest`, `upsert_by`) and selectors
  (`select_latest`, `select_where`) to simplify downstream state management.

### Built-in Tools

- Shipped the planning tool suite (`PlanningToolsSection` plus typed plan dataclasses)
  for creating, updating, and tracking multi-step execution plans inside a session.
- Added the virtual filesystem tool suite (`VfsToolsSection`) with host-mount
  materialization, ASCII write limits, and reducers that maintain a versioned snapshot.

### Events & Telemetry

- Implemented the event bus with `ToolInvoked` and `PromptExecuted` payloads and wired
  adapters/examples to publish them for sessions or external observers.

### Adapters

- Added a LiteLLM adapter behind the `litellm` extra with tool execution parity and
  structured output parsing.
- Updated the OpenAI adapter to emit native JSON schema response formats, tighten
  `tool_choice` handling, avoid echoing tool payloads, and surface richer telemetry.

### Examples

- Rebuilt the OpenAI and LiteLLM demos as shared CLI entry points powered by the new
  code review agent scaffold, complete with planning and virtual filesystem sections.

### Tooling & Packaging

- Lowered the supported Python baseline to 3.12 (the repository now pins 3.14 for
  development) and curated package exports to match the reorganized modules.
- Added OpenAI integration tests and stabilized the tool execution loop used by the
  adapters.
- Raised the optional `litellm` extra to require the latest upstream release.

### Documentation

- Documented the planning and virtual filesystem tool suites, optional provider extras,
  and updated installation guidance.
- Refreshed the README and supporting docs to highlight the new prompt workflow,
  adapters, and development tooling expectations.

## v0.2.0 - 2025-10-29

### Highlights

- Launched the prompt composition system with typed `Prompt`, `Section`, and `TextSection` building blocks, structured rendering, and placeholder validation backed by comprehensive tests.
- Added tool orchestration primitives including the `Tool` dataclass, shared dataclass handling, duplicate detection, and prompt-level aggregation utilities.
- Delivered stdlib-only dataclass serde helpers (`parse`, `dump`, `clone`, `schema`) for lightweight validation and JSON serialization.

### Integrations

- Introduced an optional OpenAI adapter behind the `openai` extra that builds configured clients and provides friendly guidance when the dependency is missing.

### Developer Experience

- Tightened the quality gate with quiet wrappers for Ruff, Ty, pytest (100% coverage), Bandit, Deptry, and pip-audit, all wired through `make check`.
- Adopted Hatch VCS versioning, refreshed `pyproject.toml` metadata, and standardized automation scripts for releases.

### Documentation

- Replaced `WARP.md` with a comprehensive `AGENTS.md` handbook describing workflows, TDD guidance, and integration expectations.
- Added prompt and tool specifications under `specs/` and refreshed the README to highlight the new primitives and developer tooling.

## v0.1.0 - 2025-10-22

Initial repository bootstrap with the package scaffold, testing and linting toolchain, CI configuration, and contributor documentation.<|MERGE_RESOLUTION|>--- conflicted
+++ resolved
@@ -7,15 +7,12 @@
 - Moved the asteval-backed evaluation tool behind the `asteval` extra so the core
   library stays stdlib-only and surfaces a clearer install hint when the optional
   dependency is missing.
-<<<<<<< HEAD
 - Refactored `PlanningToolsSection` to configure sessions from
   `ToolContext.session`, simplifying prompt construction and aligning the suite
   with other tool sections.
-=======
 - Refactored `AstevalSection` to configure reducers via `ToolContext.session`,
   removing the constructor `Session` dependency and aligning with other tool
   sections.
->>>>>>> 04b47f41
 
 ## v0.5.0 - 2025-11-02
 
