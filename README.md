--- conflicted
+++ resolved
@@ -155,13 +155,8 @@
         ),
     ),
 )
-<<<<<<< HEAD
 planning_section = PlanningToolsSection()
-asteval_section = AstevalSection(session=session)
-=======
-planning_section = PlanningToolsSection(session=session)
 asteval_section = AstevalSection()
->>>>>>> 04b47f41
 
 
 def log_prompt(event: PromptExecuted) -> None:
@@ -177,15 +172,9 @@
 Copy unified diff files into `/srv/agent-mounts` before launching the run. The
 host mount resolves `octo_widgets/cache-layer.diff` relative to that directory
 and exposes it to the agent as `diffs/cache-layer.diff` inside the virtual
-<<<<<<< HEAD
-filesystem snapshot. `PlanningToolsSection` and `VfsToolsSection` pull the
+filesystem snapshot. `PlanningToolsSection`, `AstevalSection` and `VfsToolsSection` pull the
 active `Session` from `ToolContext.session` during tool execution, so adapters
 must populate that field before dispatching calls.
-=======
-filesystem snapshot. `VfsToolsSection` and `AstevalSection` pull the active
-`Session` from `ToolContext.session` during tool execution, so adapters must
-populate that field before dispatching calls.
->>>>>>> 04b47f41
 
 ### 3. Define a symbol search helper tool
 
