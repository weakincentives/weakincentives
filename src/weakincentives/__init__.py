# Licensed under the Apache License, Version 2.0 (the "License");
# you may not use this file except in compliance with the License.
# You may obtain a copy of the License at
#
#     http://www.apache.org/licenses/LICENSE-2.0
#
# Unless required by applicable law or agreed to in writing, software
# distributed under the License is distributed on an "AS IS" BASIS,
# WITHOUT WARRANTIES OR CONDITIONS OF ANY KIND, either express or implied.
# See the License for the specific language governing permissions and
# limitations under the License.

"""Curated public surface for :mod:`weakincentives`."""

from __future__ import annotations

from .adapters import PromptResponse
<<<<<<< HEAD
from .deadlines import Deadline
=======
from .dbc import (
    dbc_active,
    dbc_enabled,
    ensure,
    invariant,
    pure,
    require,
    skip_invariant,
)
>>>>>>> 6f47c5b8
from .prompt import (
    MarkdownSection,
    Prompt,
    SupportsDataclass,
    Tool,
    ToolContext,
    ToolHandler,
    ToolResult,
    parse_structured_output,
)
from .runtime import StructuredLogger, configure_logging, get_logger

__all__ = [
    "Deadline",
    "MarkdownSection",
    "Prompt",
    "PromptResponse",
    "StructuredLogger",
    "SupportsDataclass",
    "Tool",
    "ToolContext",
    "ToolHandler",
    "ToolResult",
    "configure_logging",
    "dbc_active",
    "dbc_enabled",
    "ensure",
    "get_logger",
    "invariant",
    "parse_structured_output",
    "pure",
    "require",
    "skip_invariant",
]


def __dir__() -> list[str]:
    return sorted({*globals().keys(), *__all__})<|MERGE_RESOLUTION|>--- conflicted
+++ resolved
@@ -15,9 +15,6 @@
 from __future__ import annotations
 
 from .adapters import PromptResponse
-<<<<<<< HEAD
-from .deadlines import Deadline
-=======
 from .dbc import (
     dbc_active,
     dbc_enabled,
@@ -27,7 +24,7 @@
     require,
     skip_invariant,
 )
->>>>>>> 6f47c5b8
+from .deadlines import Deadline
 from .prompt import (
     MarkdownSection,
     Prompt,
