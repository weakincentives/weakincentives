# Licensed under the Apache License, Version 2.0 (the "License");
# you may not use this file except in compliance with the License.
# You may obtain a copy of the License at
#
#     http://www.apache.org/licenses/LICENSE-2.0
#
# Unless required by applicable law or agreed to in writing, software
# distributed under the License is distributed on an "AS IS" BASIS,
# WITHOUT WARRANTIES OR CONDITIONS OF ANY KIND, either express or implied.
# See the License for the specific language governing permissions and
# limitations under the License.

"""Optional OpenAI adapter utilities."""

from __future__ import annotations

import json
from collections.abc import Mapping, Sequence
from importlib import import_module
<<<<<<< HEAD
from typing import Any, Final, Protocol, cast
=======
from typing import Any, Literal, Protocol, cast
>>>>>>> 27063676

from ..events import EventBus, PromptExecuted, ToolInvoked
from ..prompts._types import SupportsDataclass
from ..prompts.prompt import Prompt
from ..prompts.structured import OutputParseError
from ..prompts.structured import parse_output as parse_structured_output
from ..prompts.tool import Tool, ToolResult
from ..serde import dump, parse, schema
from .core import PromptEvaluationError, PromptResponse

_ERROR_MESSAGE: Final[str] = (
    "OpenAI support requires the optional 'openai' dependency. "
    "Install it with `uv sync --extra openai` or `pip install weakincentives[openai]`."
)


class _CompletionFunctionCall(Protocol):
    name: str
    arguments: str | None


class _ToolCall(Protocol):
    id: str
    function: _CompletionFunctionCall


class _Message(Protocol):
    content: str | None
    tool_calls: Sequence[_ToolCall] | None


class _CompletionChoice(Protocol):
    message: _Message


class _CompletionResponse(Protocol):
    choices: Sequence[_CompletionChoice]


class _CompletionsAPI(Protocol):
    def create(self, *args: object, **kwargs: object) -> _CompletionResponse: ...


class _ChatAPI(Protocol):
    completions: _CompletionsAPI


class _OpenAIProtocol(Protocol):
    """Structural type for the OpenAI client."""

    chat: _ChatAPI


class _OpenAIClientFactory(Protocol):
    def __call__(self, **kwargs: object) -> _OpenAIProtocol: ...


OpenAIProtocol = _OpenAIProtocol


class _OpenAIModule(Protocol):
    OpenAI: _OpenAIClientFactory


def _load_openai_module() -> _OpenAIModule:
    try:
        module = import_module("openai")
    except ModuleNotFoundError as exc:
        raise RuntimeError(_ERROR_MESSAGE) from exc
    return cast(_OpenAIModule, module)


def create_openai_client(**kwargs: object) -> _OpenAIProtocol:
    """Create an OpenAI client, raising a helpful error if the extra is missing."""

    openai_module = _load_openai_module()
    return openai_module.OpenAI(**kwargs)


ToolChoice = Literal["auto"] | Mapping[str, Any] | None


class OpenAIAdapter:
    """Adapter that evaluates prompts against OpenAI's Responses API."""

    def __init__(
        self,
        *,
        model: str,
        tool_choice: ToolChoice = "auto",
        client: _OpenAIProtocol | None = None,
        client_factory: _OpenAIClientFactory | None = None,
        client_kwargs: Mapping[str, object] | None = None,
    ) -> None:
        if client is not None:
            if client_factory is not None:
                raise ValueError(
                    "client_factory cannot be provided when an explicit client is supplied.",
                )
            if client_kwargs:
                raise ValueError(
                    "client_kwargs cannot be provided when an explicit client is supplied.",
                )
        else:
            factory = client_factory or create_openai_client
            client = factory(**dict(client_kwargs or {}))

        self._client = client
        self._model = model
        self._tool_choice: ToolChoice = tool_choice

    def evaluate[OutputT](
        self,
        prompt: Prompt[OutputT],
        *params: SupportsDataclass,
        parse_output: bool = True,
        bus: EventBus,
    ) -> PromptResponse[OutputT]:
        prompt_name = prompt.name or prompt.__class__.__name__
        rendered = prompt.render(*params)  # type: ignore[reportArgumentType]
        messages: list[dict[str, Any]] = [
            {"role": "system", "content": rendered.text},
        ]

        tools = list(rendered.tools)
        tool_specs = [_tool_to_openai_spec(tool) for tool in tools]
        tool_registry = {tool.name: tool for tool in tools}
        tool_events: list[ToolInvoked] = []
        provider_payload: dict[str, Any] | None = None
        # Allow forcing a specific tool once, then fall back to provider defaults.
        next_tool_choice: ToolChoice = self._tool_choice

        while True:
            request_payload: dict[str, Any] = {
                "model": self._model,
                "messages": messages,
            }
            if tool_specs:
                request_payload["tools"] = tool_specs
                if next_tool_choice is not None:
                    request_payload["tool_choice"] = next_tool_choice

            try:
                response = self._client.chat.completions.create(**request_payload)
            except Exception as error:  # pragma: no cover - network/SDK failure
                raise PromptEvaluationError(
                    "OpenAI request failed.",
                    prompt_name=prompt_name,
                    stage="request",
                ) from error

            provider_payload = _extract_payload(response)
            choice = _first_choice(response, prompt_name=prompt_name)
            message = choice.message
            tool_calls = list(message.tool_calls or [])

            if not tool_calls:
                final_text = message.content or ""
                output: OutputT | None = None
                text_value: str | None = final_text or None

                if (
                    parse_output
                    and rendered.output_type is not None
                    and rendered.output_container is not None
                ):
                    try:
                        output = parse_structured_output(final_text, rendered)
                    except OutputParseError as error:
                        raise PromptEvaluationError(
                            error.message,
                            prompt_name=prompt_name,
                            stage="response",
                            provider_payload=provider_payload,
                        ) from error
                    text_value = None

                response = PromptResponse(
                    prompt_name=prompt_name,
                    text=text_value,
                    output=output,
                    tool_results=tuple(tool_events),
                    provider_payload=provider_payload,
                )
                bus.publish(
                    PromptExecuted(
                        prompt_name=prompt_name,
                        adapter="openai",
                        response=cast(PromptResponse[object], response),
                    )
                )
                return response

            assistant_tool_calls = [_serialize_tool_call(call) for call in tool_calls]
            messages.append(
                {
                    "role": "assistant",
                    "content": message.content or "",
                    "tool_calls": assistant_tool_calls,
                }
            )

            for tool_call in tool_calls:
                function = tool_call.function
                tool_name = function.name
                tool = tool_registry.get(tool_name)
                if tool is None:
                    raise PromptEvaluationError(
                        f"Unknown tool '{tool_name}' requested by provider.",
                        prompt_name=prompt_name,
                        stage="tool",
                        provider_payload=provider_payload,
                    )
                if tool.handler is None:
                    raise PromptEvaluationError(
                        f"Tool '{tool_name}' does not have a registered handler.",
                        prompt_name=prompt_name,
                        stage="tool",
                        provider_payload=provider_payload,
                    )

                arguments_mapping = _parse_tool_arguments(
                    function.arguments,
                    prompt_name=prompt_name,
                    provider_payload=provider_payload,
                )

                try:
                    tool_params = parse(
                        tool.params_type,
                        arguments_mapping,
                        extra="forbid",
                    )
                except (TypeError, ValueError) as error:
                    raise PromptEvaluationError(
                        f"Failed to parse params for tool '{tool_name}'.",
                        prompt_name=prompt_name,
                        stage="tool",
                        provider_payload=provider_payload,
                    ) from error

                try:
                    tool_result = tool.handler(tool_params)
                except Exception as error:  # pragma: no cover - handler bug
                    raise PromptEvaluationError(
                        f"Tool '{tool_name}' raised an exception.",
                        prompt_name=prompt_name,
                        stage="tool",
                        provider_payload=provider_payload,
                    ) from error

                invocation = ToolInvoked(
                    prompt_name=prompt_name,
                    adapter="openai",
                    name=tool_name,
                    params=tool_params,
                    result=cast(ToolResult[object], tool_result),
                    call_id=getattr(tool_call, "id", None),
                )
                tool_events.append(invocation)
                bus.publish(invocation)

                payload = dump(tool_result.payload, exclude_none=True)
                tool_content = {
                    "message": tool_result.message,
                    "payload": payload,
                }
                messages.append(
                    {
                        "role": "tool",
                        "tool_call_id": getattr(tool_call, "id", None),
                        "content": json.dumps(tool_content),
                    }
                )

            if isinstance(next_tool_choice, Mapping):
                tool_choice_mapping = cast(Mapping[str, object], next_tool_choice)
                if tool_choice_mapping.get("type") == "function":
                    # Relax forced single-function choice after the first call.
                    next_tool_choice = "auto"


def _tool_to_openai_spec(tool: Tool[Any, Any]) -> dict[str, Any]:
    parameters_schema = schema(tool.params_type, extra="forbid")
    parameters_schema.pop("title", None)
    return {
        "type": "function",
        "function": {
            "name": tool.name,
            "description": tool.description,
            "parameters": parameters_schema,
        },
    }


def _extract_payload(response: _CompletionResponse) -> dict[str, Any] | None:
    model_dump = getattr(response, "model_dump", None)
    if callable(model_dump):
        try:
            payload = model_dump()
        except Exception:  # pragma: no cover - defensive
            return None
        if isinstance(payload, Mapping):
            mapping_payload = cast(Mapping[str, Any], payload)
            return dict(mapping_payload)
        return None
    if isinstance(response, Mapping):  # pragma: no cover - defensive
        return dict(response)
    return None


def _first_choice(
    response: _CompletionResponse, *, prompt_name: str
) -> _CompletionChoice:
    try:
        return response.choices[0]
    except (AttributeError, IndexError) as error:  # pragma: no cover - defensive
        raise PromptEvaluationError(
            "Provider response did not include any choices.",
            prompt_name=prompt_name,
            stage="response",
        ) from error


def _serialize_tool_call(tool_call: _ToolCall) -> dict[str, Any]:
    function = tool_call.function
    return {
        "id": getattr(tool_call, "id", None),
        "type": "function",
        "function": {
            "name": function.name,
            "arguments": function.arguments or "{}",
        },
    }


def _parse_tool_arguments(
    arguments_json: str | None,
    *,
    prompt_name: str,
    provider_payload: dict[str, Any] | None,
) -> dict[str, Any]:
    if not arguments_json:
        return {}
    try:
        parsed = json.loads(arguments_json)
    except json.JSONDecodeError as error:
        raise PromptEvaluationError(
            "Failed to decode tool call arguments.",
            prompt_name=prompt_name,
            stage="tool",
            provider_payload=provider_payload,
        ) from error
    if not isinstance(parsed, Mapping):
        raise PromptEvaluationError(
            "Tool call arguments must be a JSON object.",
            prompt_name=prompt_name,
            stage="tool",
            provider_payload=provider_payload,
        )
    return dict(cast(Mapping[str, Any], parsed))


__all__: Final[list[str]] = ["OpenAIAdapter", "OpenAIProtocol"]<|MERGE_RESOLUTION|>--- conflicted
+++ resolved
@@ -17,11 +17,7 @@
 import json
 from collections.abc import Mapping, Sequence
 from importlib import import_module
-<<<<<<< HEAD
-from typing import Any, Final, Protocol, cast
-=======
-from typing import Any, Literal, Protocol, cast
->>>>>>> 27063676
+from typing import Any, Literal, Final, Protocol, cast
 
 from ..events import EventBus, PromptExecuted, ToolInvoked
 from ..prompts._types import SupportsDataclass
